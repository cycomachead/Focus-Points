--- conflicted
+++ resolved
@@ -28,15 +28,6 @@
 PointsRendererFactory = {}
 
 function PointsRendererFactory.createRenderer(photo)
-<<<<<<< HEAD
-  
-  -- TODO: abstract out this type of logic. It will get messy
-  local cameraMake = photo:getFormattedMetadata("cameraMake")
-  local cameraModel = photo:getFormattedMetadata("cameraModel")
-  if (string.lower(cameraMake) == "ricoh imaging company, ltd." and string.lower(cameraModel) == "pentax k-1") then
-    DefaultPointRenderer.metaAFUsed = "AF Points Selected"
-  end
-=======
   local cameraMake = photo:getFormattedMetadata("cameraMake")
   local cameraModel = photo:getFormattedMetadata("cameraModel")
   if (cameraMake == "FUJIFILM") then
@@ -50,7 +41,6 @@
   end
   
   DefaultPointRenderer.funcGetShotOrientation = DefaultDelegates.getShotOrientation
->>>>>>> 12c29b5d
   return DefaultPointRenderer
 end
 
